#  Authors: Sylvain MARIE <sylvain.marie@se.com>
#            + All contributors to <https://github.com/smarie/mkdocs-gallery>
#
#  Original idea and code: sphinx-gallery, <https://sphinx-gallery.github.io>
#  License: 3-clause BSD, <https://github.com/smarie/mkdocs-gallery/blob/master/LICENSE>
"""
Classes holding information related to gallery examples and exposing derived information, typically paths.
"""

import os
import re
import stat
import weakref
from abc import ABC, abstractmethod
from pathlib import Path
from shutil import copyfile
from typing import Any, Dict, Iterable, List, Tuple, Union

from .errors import ExtensionError
from .utils import (
    _new_file,
    _replace_by_new_if_needed,
    _smart_copy_md5,
    get_md5sum,
    is_relative_to,
    matches_filepath_pattern,
)


def _has_readme(folder: Path) -> bool:
    return _get_readme(folder, raise_error=False) is not None


def _get_readme(dir_: Path, raise_error=True) -> Path:
    """Return the file path for the readme file, if found."""

    assert dir_.is_absolute()  # noqa

    # extensions = ['.txt'] + sorted(gallery_conf['app'].config['source_suffix'])
    extensions = [".txt"] + [".md"]  # TODO should this be read from mkdocs config ? like above
    for ext in extensions:
        for fname in ("README", "Readme", "readme"):
            fpth = dir_ / (fname + ext)
            if fpth.is_file():
                return fpth
    if raise_error:
        raise ExtensionError(
            "Example directory {0} does not have a README/Readme/readme file "
            "with one of the expected file extensions {1}. Please write one to "
            "introduce your gallery.".format(str(dir_), extensions)
        )
    return None


class ImagePathIterator:
    """Iterate over image paths for a given example.

    Parameters
    ----------
    image_path : Path
        The template image path.
    """

    def __init__(self, script: "GalleryScript"):
        self._script = weakref.ref(script)
        self.paths = list()
        self._stop = 1000000

    @property
    def script(self) -> "GalleryScript":
        return self._script()

    def __len__(self):
        """Return the number of image paths already used."""
        return len(self.paths)

    def __iter__(self):
        """Iterate over paths."""
        # we should really never have 1e6, let's prevent some user pain
        for _ii in range(self._stop):
            yield next(self)
        else:
            raise ExtensionError(f"Generated over {self._stop} images")

    # def next(self):
    #     return self.__next__()

    def __next__(self):
        # The +1 here is because we start image numbering at 1 in filenames
        path = self.script.get_image_path(len(self) + 1)
        self.paths.append(path)
        return path


def gen_repr(hide: Union[str, Iterable] = (), show: Union[str, Iterable] = ()):
    """
    Generate a repr for a slotted class with either a list of shown or hidden attr names.

    Parameters
    ----------
    hide
    show

    Returns
    -------
    __repr__ : Callable
        The generated repr implementation
    """
    if show and hide:
        raise ValueError("Either provide show or hide")

    if isinstance(show, str):
        show = (show,)

    if isinstance(hide, str):
        hide = (hide,)

    def __repr__(self):
        show_ = self.__slots__ if not show else show

        attrs = ",".join("%s=%r" % (k, getattr(self, k)) for k in show_ if k not in hide)
        return "%s(%s)" % (type(self).__name__, attrs)

    return __repr__


class GalleryScriptResults:
    """Result of running a single gallery file"""

    __slots__ = ("script", "intro", "exec_time", "memory", "thumb")

    __repr__ = gen_repr()

    def __init__(
        self,
        script: "GalleryScript",
        intro: str,
        exec_time: float,
        memory: float,
        thumb: Path,
    ):
        self.script = script
        self.intro = intro
        self.exec_time = exec_time
        self.memory = memory
        self.thumb = thumb

    @property
    def thumb_rel_root_gallery(self) -> Path:
        """The thumbnail path file relative to the root gallery folder (not the subgallery)"""
        return self.thumb.relative_to(self.script.gallery.root.generated_dir)


class ScriptRunVars:
    """The variables created when a script is run."""

    __slots__ = (
        "image_path_iterator",
        "example_globals",
        "memory_used_in_blocks",
        "memory_delta",
        "fake_main",
        "stop_executing",
    )

    __repr__ = gen_repr()

    def __init__(self, image_path_iterator: ImagePathIterator):
        # The iterator returning the next image file paths
        self.image_path_iterator = image_path_iterator

        # The dictionary of globals() for the script
        self.example_globals: Dict[str, Any] = None

        # The memory used along execution (first entry is memory before running the first block)
        self.memory_used_in_blocks: List[float] = None

        # The memory actually used by the code, i.e. the difference between the max used and the memory used before run.
        self.memory_delta: float = None

        # A temporary __main__
        self.fake_main = None

        # A flag that might be set to True if there is an error during execution
        self.stop_executing = False


class GalleryScript:
    """Represents a gallery script and all related files (notebook, md5, etc.)"""

    __slots__ = (
        "__weakref__",
        "_gallery",
        "script_stem",
        "title",
        "_py_file_md5",
        "run_vars",
    )

    __repr__ = gen_repr(hide=("__weakref__", "_gallery"))

    def __init__(self, gallery: "GalleryBase", script_src_file: Path):
        self._gallery = weakref.ref(gallery)

        # Make sure the script complies with the gallery
        assert script_src_file.parent == gallery.scripts_dir  # noqa
        assert script_src_file.suffix == ".py"  # noqa

        # Only save the stem
        self.script_stem = script_src_file.stem

        # We do not know the title yet, nor the md5 hash of the script file
        self.title: str = None
        self._py_file_md5: str = None
        self.run_vars: ScriptRunVars = None

    @property
    def gallery(self) -> "GalleryBase":
        """An alias for the gallery hosting this script."""
        return self._gallery()

    @property
    def gallery_conf(self) -> Dict:
        """An alias for the gallery conf"""
        return self.gallery.conf

    @property
    def py_file_name(self) -> str:
        """The script name, e.g. 'my_demo.py'"""
        return f"{self.script_stem}.py"

    @property
    def src_py_file(self) -> Path:
        """The absolute script file path, e.g. <project>/examples/my_script.py"""
        return self.gallery.scripts_dir / self.py_file_name

    @property
    def src_py_file_rel_project(self) -> Path:
        """Return the relative path of script file with respect to the project root, for editing for example."""
        return self.gallery.scripts_dir_rel_project / self.py_file_name

    def is_executable_example(self) -> bool:
        """Tell if this script has to be executed according to gallery configuration: filename_pattern and global plot_gallery

        This can be false for a local module (not matching the filename pattern),
        or if the gallery_conf['plot_gallery'] is set to False to accelerate the build (disabling all executions)

        Returns
        -------
        is_executable_example : bool
            True if script has to be executed
        """
        filename_pattern = self.gallery_conf.get("filename_pattern")
        execute = matches_filepath_pattern(self.src_py_file, filename_pattern) and self.gallery_conf["plot_gallery"]
        return execute

    @property
    def py_file_md5(self):
        """The md5 checksum of the python script."""
        if self._py_file_md5 is None:
            self._py_file_md5 = get_md5sum(self.src_py_file, mode="t")
        return self._py_file_md5

    @property
    def dwnld_py_file(self) -> Path:
        """The absolute path of the script in the generated gallery dir,e.g. <project>/generated/gallery/my_script.py"""
        return self.gallery.generated_dir / self.py_file_name

    @property
    def dwnld_py_file_rel_site_root(self) -> Path:
        """Return the relative path of script in the generated gallery dir, wrt the mkdocs site root."""
        return self.gallery.generated_dir_rel_site_root / self.py_file_name

    @property
    def codeobj_file(self):
        """The code objects file to use to store example globals"""
        return self.gallery.generated_dir / f"{self.script_stem}_codeobj.pickle"

    def make_dwnld_py_file(self):
        """Copy src file to target file. Use md5 to not overwrite if not necessary."""

        # Use the possibly already computed md5 if available
        md5 = None
        if self.dwnld_py_file.exists():
            md5 = self.py_file_md5

        _smart_copy_md5(
            src_file=self.src_py_file,
            dst_file=self.dwnld_py_file,
            src_md5=md5,
            md5_mode="t",
        )

    @property
    def ipynb_file(self) -> Path:
        """Return the jupyter notebook file to generate corresponding to the source `script_file`."""
        return self.gallery.generated_dir / f"{self.script_stem}.ipynb"

    @property
    def ipynb_file_rel_site_root(self) -> Path:
        """Return the jupyter notebook file to generate corresponding to the source `script_file`."""
        return self.gallery.generated_dir_rel_site_root / f"{self.script_stem}.ipynb"

    @property
    def md5_file(self):
        """The path of the persisted md5 file written at the end of processing."""
        file = self.dwnld_py_file
        return file.with_name(file.name + ".md5")

    def write_final_md5_file(self):
        """Writes the persisted md5 file."""
        self.md5_file.write_text(self.py_file_md5)

    def has_changed_wrt_persisted_md5(self) -> bool:
        """Check if the source md5 has changed with respect to the persisted .md5 file if any"""

        # Compute the md5 of the src_file if needed
        actual_md5 = self.py_file_md5

        # Grab the already computed md5 if it exists, and compare
        src_md5_file = self.md5_file
        if src_md5_file.exists():
            ref_md5 = src_md5_file.read_text()
            md5_has_changed = actual_md5 != ref_md5
        else:
            md5_has_changed = True

        return md5_has_changed

    @property
    def image_name_template(self) -> str:
        """The image file name template for this script file."""
        return "mkd_glr_%s_{0:03}.png" % self.script_stem

    def get_image_path(self, number: int) -> Path:
        """Return the image path corresponding to the given image number, using the template."""
        return self.gallery.images_dir / self.image_name_template.format(number)

    def init_before_processing(self):
        # Make the images dir
        self.gallery.make_images_dir()

        # Init the images iterator
        image_path_iterator = ImagePathIterator(self)

        # Init the structure that will receive the run information.
        self.run_vars = ScriptRunVars(image_path_iterator=image_path_iterator)

    def generate_n_dummy_images(self, img: Path, nb: int):
        """Use 'stock_img' as many times as needed"""
        for _, path in zip(range(nb), self.run_vars.image_path_iterator):
            if not os.path.isfile(path):
                copyfile(str(img), path)

    @property
    def md_file(self) -> Path:
        """Return the markdown file (absolute path) to generate corresponding to the source `script_file`."""
        return self.gallery.generated_dir / f"{self.script_stem}.md"

    @property
    def md_file_rel_root_gallery(self) -> Path:
        """Return the markdown file relative to the root gallery folder of this gallery or subgallery"""
        return self.gallery.subpath / f"{self.script_stem}.md"

    @property
    def md_file_rel_site_root(self) -> Path:
        """Return the markdown file relative to the mkdocs website source root"""
        return self.gallery.generated_dir_rel_site_root / f"{self.script_stem}.md"

    def save_md_example(self, example_md_contents: str):
        """

        Parameters
        ----------
        example_md_contents : str
            The markdown string to save
        """
        # Write to `<py_file_name>.md.new`
        write_file_new = _new_file(self.md_file)
        write_file_new.write_text(example_md_contents, encoding="utf-8")

        # Make it read-only so that people don't try to edit it
        mode = os.stat(write_file_new).st_mode
        ro_mask = 0x777 ^ (stat.S_IWRITE | stat.S_IWGRP | stat.S_IWOTH)
        os.chmod(write_file_new, mode & ro_mask)

        # In case it wasn't in our pattern, only replace the file if it's still stale.
        _replace_by_new_if_needed(write_file_new, md5_mode="t")

    def get_thumbnail_source(self, file_conf) -> Path:
        """Get the path to the image to use as the thumbnail.

        Note that this image will be copied and possibly rescaled later to create the actual thumbnail.

        Parameters
        ----------
        file_conf : dict
            File-specific settings given in source file comments as:
            ``# mkdocs_gallery_<name> = <value>``
        """
        # Read specification of the figure to display as thumbnail from main text
        thumbnail_number = file_conf.get("thumbnail_number", None)
        thumbnail_path = file_conf.get("thumbnail_path", None)

        # thumbnail_number has priority.
        if thumbnail_number is None and thumbnail_path is None:
            # If no number AND no path, set to default thumbnail_number
            thumbnail_number = 1

        if thumbnail_number is not None:
            # Option 1: generate thumbnail from a numbered figure in the script

            if not isinstance(thumbnail_number, int):
                raise ExtensionError(
                    f"mkdocs_gallery_thumbnail_number setting is not a number, got " f"{thumbnail_number!r}"
                )

            # negative index means counting from the last one
            if thumbnail_number < 0:
                thumbnail_number += len(self.run_vars.image_path_iterator) + 1

            # Generate the image path from the template (not from iterator)
            image_path = self.get_image_path(thumbnail_number)
        else:
            # Option 2: use an existing thumbnail image

            # thumbnail_path is a relative path wrt website root dir
            image_path = self.gallery.all_info.mkdocs_docs_dir / thumbnail_path

        return image_path

    def get_thumbnail_file(self, ext: str) -> Path:
        """Return the thumbnail file to use, for the given image file extension"""
        assert ext[0] == "."  # noqa
        return self.gallery.thumb_dir / ("mkd_glr_%s_thumb%s" % (self.script_stem, ext))


class GalleryBase(ABC):
    """The common part between gallery roots and subsections."""

    __slots__ = ("title", "scripts", "_readme_file")

    @property
    @abstractmethod
    def all_info(self) -> "AllInformation":
        """An alias to the global holder of all information."""

    @property
    @abstractmethod
    def root(self) -> "Gallery":
        """Return the actual root gallery. It may be self or self parent"""

    @property
    @abstractmethod
    def subpath(self) -> Path:
        """Return the subpath for this subgallery. If this is not a subgallery, return `.`"""

    @property
    @abstractmethod
    def conf(self) -> Dict:
        """An alias to the global gallery configuration."""

    @property
    @abstractmethod
    def scripts_dir(self) -> Path:
        """"""

    @property
    @abstractmethod
    def scripts_dir_rel_project(self) -> Path:
        """The relative path (wrt project root) where this subgallery scripts are located"""

    @property
    def readme_file(self) -> Path:
        """Return the file path to the readme file, or raise en error if none is found."""
        try:
            return self._readme_file
        except AttributeError:
            self._readme_file = _get_readme(self.scripts_dir)
            return self._readme_file

    @property
    def readme_file_rel_project(self) -> Path:
        """Return the file path to the readme file, relative to the project root."""
        return self.readme_file.relative_to(self.all_info.project_root_dir)

    @property
    def exec_times_md_file(self) -> Path:
        """The absolute path to the execution times markdown file associated with this gallery"""
        return self.generated_dir / "mg_execution_times.md"

    def is_ignored_script_file(self, f: Path):
        """Return True if file `f` is ignored according to the 'ignore_pattern' configuration."""
        return re.search(self.conf["ignore_pattern"], os.path.normpath(str(f))) is not None

    def collect_script_files(self, apply_ignore_pattern: bool = True, sort_files: bool = True):
        """Collects script files to process in this gallery and sort them according to configuration.

        Parameters
        ----------
        apply_ignore_pattern : bool
            A boolean indicating if the 'ignore_pattern' gallery config option should be applied.

        sort_files : bool
            A boolean indicating if the 'within_subsection_order' gallery config option should be applied.
        """
        assert not hasattr(self, "scripts"), "This can only be called once!"  # noqa

        # get python files
        listdir = list(self.scripts_dir.glob("*.py"))

        # limit which to look at based on regex (similar to filename_pattern)
        if apply_ignore_pattern:
            listdir = [f for f in listdir if not self.is_ignored_script_file(f)]

        # sort them
        if sort_files:
            listdir = sorted(listdir, key=self.conf["within_subsection_order"]())

        # Convert to proper objects
        self.scripts: List[GalleryScript] = [GalleryScript(self, f) for f in listdir]

    def get_all_script_files(self) -> List[Path]:
        """Return the list of all script file paths in this (sub)gallery"""
        return [f.src_py_file for f in self.scripts]

    @property
    @abstractmethod
    def generated_dir(self) -> Path:
        """The absolute path where this (sub)gallery will be generated"""

    @property
    @abstractmethod
    def generated_dir_rel_project(self) -> Path:
        """The relative path (wrt project root) where this subgallery will be generated"""

    @property
    @abstractmethod
    def generated_dir_rel_site_root(self) -> Path:
        """The relative path (wrt mkdocs website root, e.g. docs/) where this subgallery will be generated"""

    def make_generated_dir(self):
        """Make sure that the `generated_dir` exists"""
        if not self.generated_dir.exists():
            self.generated_dir.mkdir(parents=True)

    @property
    def images_dir(self) -> Path:
        """The absolute path of the directory where images will be generated."""
        return self.generated_dir / "images"

    def make_images_dir(self):
        """Make sure that the `images_dir` exists and is a folder"""
        if not self.images_dir.exists():
            self.images_dir.mkdir(parents=True)
        else:
            assert self.images_dir.is_dir()  # noqa

    @property
    def thumb_dir(self) -> Path:
        """The absolute path of the directory where image thumbnails will be generated."""
        return self.images_dir / "thumb"

    def make_thumb_dir(self):
        """Make sure that the `thumb_dir` exists and is a folder"""
        if not self.thumb_dir.exists():
            self.thumb_dir.mkdir(parents=True)
        else:
            assert self.thumb_dir.is_dir()  # noqa

    @abstractmethod
    def has_subsections(self) -> bool:
        """Return True if the gallery has at least one subsection"""


class GallerySubSection(GalleryBase):
    """Represents a subsection in a gallery."""

    __slots__ = ("__weakref__", "_parent", "subpath")

    __repr__ = gen_repr(hide=("__weakref__", "_parent"))

    def has_subsections(self) -> bool:
        return False

    def __init__(self, parent: "Gallery", subpath: Path):
        """

        Parameters
        ----------
        parent : Gallery
            The containing Gallery for this sub gallery (subsection)

        subpath : Path
            The path to this subgallery, from its parent gallery. Must be relative.
        """
        assert not subpath.is_absolute()  # noqa
        self.subpath = subpath
        self._parent = weakref.ref(parent)

    @property
    def all_info(self) -> "AllInformation":
        """Alias to access the weak reference"""
        return self.root.all_info

    @property
    def conf(self):
        """An alias to the global gallery configuration."""
        return self.root.conf

    @property
    def root(self) -> "Gallery":
        """Access to the parent gallery through the weak reference."""
        return self._parent()

    @property
    def scripts_dir_rel_project(self):
        """The relative path (wrt project root) where this subgallery scripts are located"""
        return self.root.scripts_dir_rel_project / self.subpath

    @property
    def scripts_dir(self):
        """The absolute path (wrt project root) where this subgallery scripts are located"""
        return self.root.scripts_dir / self.subpath

    @property
    def generated_dir_rel_project(self):
        """The relative path (wrt project root) where this subgallery will be generated"""
        return self.root.generated_dir_rel_project / self.subpath

    @property
    def generated_dir_rel_site_root(self) -> Path:
        """The relative path (wrt mkdocs website root, e.g. docs/) where this subgallery will be generated"""
        return self.root.generated_dir_rel_site_root / self.subpath

    @property
    def generated_dir(self):
        """The absolute path where this subgallery will be generated"""
        return self.root.generated_dir / self.subpath

    def list_downloadable_sources(self) -> List[Path]:
        """Return the list of all .py files in the subgallery generated folder"""
        return list(self.generated_dir.glob("*.py"))


class Gallery(GalleryBase):
    """Represent a root gallery: source path, destination path, etc.

    Subgalleries are attached as a separate member.
    """

    __slots__ = (
        "__weakref__",
        "scripts_dir_rel_project",
        "generated_dir_rel_project",
        "subsections",
        "_all_info",
    )

    __repr__ = gen_repr(hide=("__weakref__", "subsections", "_all_info"))

    subpath = Path(".")

    def __init__(
        self,
        all_info: "AllInformation",
        scripts_dir_rel_project: Path,
        generated_dir_rel_project: Path,
    ):
        """

        Parameters
        ----------
        all_info : AllInformation
            The parent structure containing all configurations.

        scripts_dir_rel_project : Path
            The source folder of the current gallery, containing the python files and the readme.md.
            For example ./docs/examples/. It must be relative to the project root.

        generated_dir_rel_project : Path
            The target folder where the documents, notebooks and images from this sub-gallery should be generated.
            For example ./docs/generated/gallery (a subfolder of mkdocs src folder), or
            ./generated/gallery (not a subfolder of mkdocs src folder. TODO explicitly forbid this ?).
            It must be relative to the project root.

        """
        # note: this is the old examples_dir
        scripts_dir_rel_project = Path(scripts_dir_rel_project)
        assert not scripts_dir_rel_project.is_absolute()  # noqa
        self.scripts_dir_rel_project = scripts_dir_rel_project

        # note: this is the old gallery_dir/target_dirsite_root
        generated_dir_rel_project = Path(generated_dir_rel_project)
        assert not generated_dir_rel_project.is_absolute()  # noqa
        self.generated_dir_rel_project = generated_dir_rel_project

        self.subsections: Tuple[GallerySubSection] = None  # type: ignore

        # Make sure the gallery can see all information
        self._attach(all_info=all_info)

        # Check that generated dir is inside docs dir
        if not is_relative_to(self.all_info.mkdocs_docs_dir, self.generated_dir):
            raise ValueError("Generated gallery dirs can only be located as subfolders of the mkdocs 'docs_dir'.")

    def has_subsections(self) -> bool:
        return len(self.subsections) > 0

    @property
    def root(self) -> "Gallery":
        """Self is the root of self."""
        return self

    @property
    def scripts_dir(self) -> Path:
        """The folder where python scripts are located, as an absolute path."""
        return self.all_info.project_root_dir / self.scripts_dir_rel_project

    @property
    def index_md(self) -> Path:
        """Path to this root gallery's index markdown page. Note that subgalleries do not have such a page"""
        return self.generated_dir / "index.md"

    @property
    def index_md_rel_site_root(self) -> Path:
        """Path to this root gallery's index markdown page, relative to site root.
        Note that subgalleries do not have such a page"""
        return self.generated_dir_rel_site_root / "index.md"

    @property
    def generated_dir(self) -> Path:
        """The folder where the gallery files will be generated, as an absolute path."""
        return self.all_info.project_root_dir / self.generated_dir_rel_project

    @property
    def generated_dir_rel_site_root(self) -> Path:
        """The folder where the gallery files will be generated, as an absolute path."""
        return self.generated_dir.relative_to(self.all_info.mkdocs_docs_dir)

    def populate_subsections(self):
        """Moved from the legacy `get_subsections`."""

        assert self.subsections is None, "This method can only be called once !"  # noqa

        # List all subfolders with a valid readme
        subfolders = [
            subfolder for subfolder in self.scripts_dir.iterdir() if subfolder.is_dir() and _has_readme(subfolder)
        ]

        # Sort them
        _sortkey = self.conf["subsection_order"]
        sortkey = _sortkey
        if _sortkey is not None:

            def sortkey(subfolder: Path):
                # Apply on the string representation of the folder
                return sortkey(str(subfolder))

        sorted_subfolders = sorted(subfolders, key=sortkey)

        self.subsections = tuple(
            (GallerySubSection(self, subpath=f.relative_to(self.scripts_dir)) for f in sorted_subfolders)
        )

    def collect_script_files(
        self,
        recurse: bool = True,
        apply_ignore_pattern: bool = True,
        sort_files: bool = True,
    ):
        """Collects script files to process in this gallery and sort them according to configuration.

        Parameters
        ----------
        recurse : bool
            If True, this will call collect_script_files on all subsections

        apply_ignore_pattern : bool
            A boolean indicating if the 'ignore_pattern' gallery config option should be applied.

        sort_files : bool
            A boolean indicating if the 'within_subsection_order' gallery config option should be applied.
        """
        # All subsections first
        if recurse:
            for s in self.subsections:
                s.collect_script_files(apply_ignore_pattern=apply_ignore_pattern, sort_files=sort_files)

        # Then the gallery itself
        GalleryBase.collect_script_files(self, apply_ignore_pattern=apply_ignore_pattern, sort_files=sort_files)

    def get_all_script_files(self, recurse=True):
        res = GalleryBase.get_all_script_files(self)
        if recurse:
            for g in self.subsections:
                res += g.get_all_script_files()
        return res

    def _attach(self, all_info: "AllInformation"):
        """Attach a weak reference to the parent object."""
        self._all_info: "AllInformation" = weakref.ref(all_info)  # type: ignore

    @property
    def all_info(self) -> "AllInformation":
        """Alias to access the weak reference"""
        return self._all_info()

    @property
    def conf(self):
        """An alias to the global gallery configuration."""
        return self.all_info.gallery_conf

    def list_downloadable_sources(self, recurse=True) -> List[Path]:
        """Return the list of all .py files in the gallery generated folder"""
        results = list(self.generated_dir.glob("*.py"))
        if recurse:
            for g in self.subsections:
                results += g.list_downloadable_sources()

        return results

    @property
    def zipfile_python(self) -> Path:
        return self.generated_dir / f"{self.generated_dir.name}_python.zip"

    @property
    def zipfile_python_rel_index_md(self) -> Path:
        return Path(f"{self.generated_dir.name}_python.zip")

    @property
    def zipfile_jupyter(self) -> Path:
        return self.generated_dir / f"{self.generated_dir.name}_jupyter.zip"

    @property
    def zipfile_jupyter_rel_index_md(self) -> Path:
        return Path(f"{self.generated_dir.name}_jupyter.zip")


class AllInformation:
    """Represent all galleries as well as the global configuration."""

    __slots__ = (
        "__weakref__",
        "galleries",
        "gallery_conf",
        "mkdocs_conf",
        "project_root_dir",
    )

    __repr__ = gen_repr(show="project_root_dir")

    def __init__(
        self,
        gallery_conf: Dict[str, Any],
        mkdocs_conf: Dict[str, Any],
        project_root_dir: Path,
        gallery_elts: Tuple[Gallery, ...] = (),
    ):
        """

        Parameters
        ----------
        gallery_conf : Dict[str, Any]
            The global mkdocs-gallery config.

        mkdocs_docs_dir : Path
            The 'docs_dir' option in mkdocs.

        mkdocs_site_dir : Path
            The 'site_dir' option in mkdocs

        project_root_dir
        gallery_elts
        """
        self.gallery_conf = gallery_conf

        assert project_root_dir.is_absolute()  # noqa
        self.project_root_dir = project_root_dir

        self.mkdocs_conf = mkdocs_conf

        self.galleries = list(gallery_elts)

    @property
    def mkdocs_docs_dir(self) -> Path:
        return Path(self.mkdocs_conf["docs_dir"])

    @property
    def mkdocs_site_dir(self) -> Path:
        return Path(self.mkdocs_conf["site_dir"])

    def add_gallery(self, scripts_dir: Union[str, Path], generated_dir: Union[str, Path]):
        """Add a gallery to the list of known galleries.

        Parameters
        ----------
        scripts_dir : Union[str, Path]


        generated_dir : Union[str, Path]

        """

        scripts_dir_rel_project = Path(scripts_dir).relative_to(self.project_root_dir)
        generated_dir_rel_project = Path(generated_dir).relative_to(self.project_root_dir)

        # Create the gallery
        g = Gallery(
            all_info=self,
            scripts_dir_rel_project=scripts_dir_rel_project,
            generated_dir_rel_project=generated_dir_rel_project,
        )

        # Add it to the list
        self.galleries.append(g)

    def populate_subsections(self):
        """From the legacy `get_subsections`."""
        for g in self.galleries:
            g.populate_subsections()

    def collect_script_files(
        self,
        do_subgalleries: bool = True,
        apply_ignore_pattern: bool = True,
        sort_files: bool = True,
    ):
        """Triggers the files collection in all galleries."""
        for g in self.galleries:
            g.collect_script_files(
                recurse=do_subgalleries,
                apply_ignore_pattern=apply_ignore_pattern,
                sort_files=sort_files,
            )

    def get_all_script_files(self):
        return [f for g in self.galleries for f in g.get_all_script_files()]

    @property
    def backrefs_dir(self) -> Path:
        """The absolute path to the backreferences dir"""
        return Path(self.gallery_conf["backreferences_dir"])

    def get_backreferences_file(self, module_name) -> Path:
        """Return the path to the backreferences file to use for `module_name`"""
        return self.backrefs_dir / f"{module_name}.examples"

    @classmethod
    def from_cfg(self, gallery_conf: Dict, mkdocs_conf: Dict):
        """Factory to create this object from the configuration.

        It creates all galleries and populates their subsections.
        This class method replaces `_prepare_gallery_dirs`.
        """

        # The project root directory
<<<<<<< HEAD
        project_root_dir = Path(mkdocs_conf["config_file_path"]).parent
=======
        project_root_dir = Path(os.path.abspath(mkdocs_conf['config_file_path'])).parent
>>>>>>> 804b19ea
        project_root2 = Path(os.getcwd())
        if project_root2 != project_root_dir:
            raise ValueError("The project root dir is ambiguous ! Please report this issue to mkdocs-gallery.")

        # Create the global object
        all_info = AllInformation(
            gallery_conf=gallery_conf,
            mkdocs_conf=mkdocs_conf,
            project_root_dir=project_root_dir,
        )

        # Source and destination of the galleries
        examples_dirs = gallery_conf["examples_dirs"]
        gallery_dirs = gallery_conf["gallery_dirs"]

        if not isinstance(examples_dirs, list):
            examples_dirs = [examples_dirs]

        if not isinstance(gallery_dirs, list):
            gallery_dirs = [gallery_dirs]

        # Back references page
        backreferences_dir = gallery_conf["backreferences_dir"]
        if backreferences_dir:
            Path(backreferences_dir).mkdir(parents=True, exist_ok=True)

        # Create galleries
        for e_dir, g_dir in zip(examples_dirs, gallery_dirs):
            all_info.add_gallery(scripts_dir=e_dir, generated_dir=g_dir)

        # Scan all subsections
        all_info.populate_subsections()

        return all_info<|MERGE_RESOLUTION|>--- conflicted
+++ resolved
@@ -955,11 +955,7 @@
         """
 
         # The project root directory
-<<<<<<< HEAD
-        project_root_dir = Path(mkdocs_conf["config_file_path"]).parent
-=======
-        project_root_dir = Path(os.path.abspath(mkdocs_conf['config_file_path'])).parent
->>>>>>> 804b19ea
+        project_root_dir = Path(os.path.abspath(mkdocs_conf["config_file_path"])).parent
         project_root2 = Path(os.getcwd())
         if project_root2 != project_root_dir:
             raise ValueError("The project root dir is ambiguous ! Please report this issue to mkdocs-gallery.")
